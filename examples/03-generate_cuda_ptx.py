--- conflicted
+++ resolved
@@ -23,13 +23,8 @@
 
 import time
 import numpy as np
-<<<<<<< HEAD
-#from xqc.backend.jk_1qnt import gen_kernel
-from xqc.backend.jk_1q1t import gen_kernel
-=======
 from jqc.backend.jk_1qnt import gen_kernel
 #from jqc.backend.jk_1q1t import gen_kernel
->>>>>>> f5cf0469
 
 # angular momentum
 li, lj, lk, ll = 0, 0, 0, 0
