# Copyright 2025 ByteDance Inc.
#
# Licensed under the Apache License, Version 2.0 (the "License");
# you may not use this file except in compliance with the License.
# You may obtain a copy of the License at
#
#     http://www.apache.org/licenses/LICENSE-2.0
#
# Unless required by applicable law or agreed to in writing, software
# distributed under the License is distributed on an "AS IS" BASIS,
# WITHOUT WARRANTIES OR CONDITIONS OF ANY KIND, either express or implied.
# See the License for the specific language governing permissions and
# limitations under the License.
#

import cupy as cp
import pyscf
from pyscf import lib
from gpu4pyscf.scf import hf
<<<<<<< HEAD
import xqc.pyscf
=======
from jqc.pyscf import jk
>>>>>>> fa5f4f19

#atom = 'molecules/h2o.xyz'
atom = 'molecules/0031-irregular-nitrogenous.xyz'
#atom = 'molecules/0112-elongated-nitrogenous.xyz'
basis = 'def2-tzvpp'#'6-31gs'
count = 3
verbose = 0

lib.num_threads(8)

mol = pyscf.M(atom=atom, basis=basis, output=f'gpu4pyscf_{basis}.log', verbose=verbose, cart=1)
mf = hf.RHF(mol)
mf.verbose = verbose
e_pyscf = mf.kernel()
start = cp.cuda.Event()
end = cp.cuda.Event()
start.record()
for i in range(count):
    mf = hf.RHF(mol)
    mf.verbose = verbose
    e_tot = mf.kernel()
end.record()
end.synchronize()
elapsed_time_ms = cp.cuda.get_elapsed_time(start, end)
print(f"Time with GPU4PySCF, {elapsed_time_ms/count:.3f} ms")
print(f"Total energy GPU4PySCF, {e_tot}")

mol = pyscf.M(atom=atom, basis=basis, output=f'xqc-{basis}-fp64.log', verbose=verbose, cart=1)
start = cp.cuda.Event()
end = cp.cuda.Event()
start.record()
mf = hf.RHF(mol)
mf_jit = xqc.pyscf.compile(mf)
end.record()
end.synchronize()
elapsed_time_ms = cp.cuda.get_elapsed_time(start, end)
print("------- Benchmark FP64 ---------")
print(f"Compilation time, {elapsed_time_ms/count:.3f} ms")
e_xqc = mf_jit.kernel()
start = cp.cuda.Event()
end = cp.cuda.Event()
start.record()
for i in range(count):
    mf = hf.RHF(mol)
    mf_jit = xqc.pyscf.compile(mf)
    e_tot = mf_jit.kernel()
end.record()
end.synchronize()
elapsed_time_ms = cp.cuda.get_elapsed_time(start, end)
print(f"Time with xQC, {elapsed_time_ms/count:.3f} ms")
print(f"Total energy by xQC / FP64, {e_tot}")

mol = pyscf.M(atom=atom, basis=basis, output=f'xqc-{basis}-fp32.log', verbose=verbose, cart=1)
start = cp.cuda.Event()
end = cp.cuda.Event()
start.record()
mf = hf.RHF(mol)
mf_jit = xqc.pyscf.compile(mf, cutoff_fp32=1e-13, cutoff_fp64=1e100)
end.record()
end.synchronize()
elapsed_time_ms = cp.cuda.get_elapsed_time(start, end)
print("------ Benchmark FP32 -------")
print(f"Compilation time, {elapsed_time_ms/count:.3f} ms")
e_xqc = mf_jit.kernel()
start = cp.cuda.Event()
end = cp.cuda.Event()
start.record()
for i in range(count):
    mf = hf.RHF(mol)
    mf_jit = xqc.pyscf.compile(mf, cutoff_fp32=1e-13, cutoff_fp64=1e100)
    e_tot = mf_jit.kernel()
end.record()
end.synchronize()
elapsed_time_ms = cp.cuda.get_elapsed_time(start, end)
print(f"Time with xQC, {elapsed_time_ms/count:.3f} ms")
print(f"Total energy by xQC / FP32, {e_tot}")
print(e_pyscf - e_xqc)<|MERGE_RESOLUTION|>--- conflicted
+++ resolved
@@ -17,11 +17,7 @@
 import pyscf
 from pyscf import lib
 from gpu4pyscf.scf import hf
-<<<<<<< HEAD
-import xqc.pyscf
-=======
-from jqc.pyscf import jk
->>>>>>> fa5f4f19
+import jqc.pyscf
 
 #atom = 'molecules/h2o.xyz'
 atom = 'molecules/0031-irregular-nitrogenous.xyz'
@@ -54,7 +50,7 @@
 end = cp.cuda.Event()
 start.record()
 mf = hf.RHF(mol)
-mf_jit = xqc.pyscf.compile(mf)
+mf_jit = jqc.pyscf.compile(mf)
 end.record()
 end.synchronize()
 elapsed_time_ms = cp.cuda.get_elapsed_time(start, end)
@@ -66,7 +62,7 @@
 start.record()
 for i in range(count):
     mf = hf.RHF(mol)
-    mf_jit = xqc.pyscf.compile(mf)
+    mf_jit = jqc.pyscf.compile(mf)
     e_tot = mf_jit.kernel()
 end.record()
 end.synchronize()
@@ -79,7 +75,7 @@
 end = cp.cuda.Event()
 start.record()
 mf = hf.RHF(mol)
-mf_jit = xqc.pyscf.compile(mf, cutoff_fp32=1e-13, cutoff_fp64=1e100)
+mf_jit = jqc.pyscf.compile(mf, cutoff_fp32=1e-13, cutoff_fp64=1e100)
 end.record()
 end.synchronize()
 elapsed_time_ms = cp.cuda.get_elapsed_time(start, end)
@@ -91,7 +87,7 @@
 start.record()
 for i in range(count):
     mf = hf.RHF(mol)
-    mf_jit = xqc.pyscf.compile(mf, cutoff_fp32=1e-13, cutoff_fp64=1e100)
+    mf_jit = jqc.pyscf.compile(mf, cutoff_fp32=1e-13, cutoff_fp64=1e100)
     e_tot = mf_jit.kernel()
 end.record()
 end.synchronize()
