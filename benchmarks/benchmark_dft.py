# Copyright 2025 ByteDance Inc.
#
# Licensed under the Apache License, Version 2.0 (the "License");
# you may not use this file except in compliance with the License.
# You may obtain a copy of the License at
#
#     http://www.apache.org/licenses/LICENSE-2.0
#
# Unless required by applicable law or agreed to in writing, software
# distributed under the License is distributed on an "AS IS" BASIS,
# WITHOUT WARRANTIES OR CONDITIONS OF ANY KIND, either express or implied.
# See the License for the specific language governing permissions and
# limitations under the License.
#

import cupy as cp
import numpy as np
import pyscf
from pyscf import lib
from gpu4pyscf import dft
import jqc.pyscf

#atom = 'molecules/h2o.xyz'
atom = 'molecules/0031-irregular-nitrogenous.xyz'
#atom = 'molecules/0051-elongated-halogenated.xyz'
#atom = 'molecules/0084-elongated-halogenated.xyz'
basis = 'def2-tzvpp'
#xc = 'wb97m-v'
xc = 'b3lyp'
count = 3

lib.num_threads(8)

##################
# GPU4PySCF
##################

verbose = 5

mol = pyscf.M(atom=atom, basis=basis, output=f'gpu4pyscf-{basis}.log', verbose=verbose)
mf = dft.RKS(mol, xc=xc)
mf.grids.atom_grid = (99, 590)
e_pyscf = mf.kernel()
dm_pyscf = mf.make_rdm1().get()
start = cp.cuda.Event()
end = cp.cuda.Event()
start.record()
for i in range(count):
    mf = dft.RKS(mol, xc=xc)
    mf.verbose = verbose
    mf.grids.atom_grid = (99, 590)
    e_tot = mf.kernel()
end.record()
end.synchronize()
 
elapsed_time_ms = cp.cuda.get_elapsed_time(start, end)
print(f"Time with GPU4PySCF, {elapsed_time_ms/count} ms")
print(f'Total energy by GPU4PySCF, {e_tot}')
mf = None
cp.get_default_memory_pool().free_all_blocks()

#######################
# FP64 precision
#######################
<<<<<<< HEAD

mol = pyscf.M(atom=atom, basis=basis, output=f'xqc-{basis}-fp64.log', verbose=6)
#mol = pyscf.M(atom=atom, basis=basis, verbose=0)
mf_jit = dft.RKS(mol, xc=xc)
mf_jit.verbose = 4
=======
print("------- Benchmark FP64 ---------")
mol = pyscf.M(atom=atom, basis=basis, output=f'jqc-{basis}-fp64.log', verbose=verbose)
mf = dft.RKS(mol, xc=xc)
mf_jit = jqc.pyscf.compile(mf)
>>>>>>> f5cf0469
mf_jit.grids.atom_grid = (99, 590)
mf_jit.verbose = verbose
e_tot = mf_jit.kernel()
dm_fp64 = mf_jit.make_rdm1().get()
print(f'Total energy by JQC (warmup), {e_tot}')

start = cp.cuda.Event()
end = cp.cuda.Event()
start.record()
for i in range(count):
    mf = dft.RKS(mol, xc=xc)
    mf_jit = jqc.pyscf.compile(mf)
end.record()
end.synchronize()
elapsed_time_ms = cp.cuda.get_elapsed_time(start, end)
print(f"Time for compilation, {elapsed_time_ms/count} ms")

start = cp.cuda.Event()
end = cp.cuda.Event()
start.record()
for i in range(count):
<<<<<<< HEAD
    nr_rks = rks.generate_nr_rks(mol)
    mf_jit = dft.RKS(mol, xc=xc)
    mf_jit.verbose = 6
=======
    mf = dft.RKS(mol, xc=xc)
    mf_jit = jqc.pyscf.compile(mf)
    mf_jit.verbose = verbose
>>>>>>> f5cf0469
    mf_jit.grids.atom_grid = (99, 590)
    e_fp64 = mf_jit.kernel()
end.record()
end.synchronize()
elapsed_time_ms = cp.cuda.get_elapsed_time(start, end)
print(f"Time with JQC / FP64, {elapsed_time_ms/count} ms")
print(f'Total energy by JQC, {e_tot}')

#######################
# FP32 precision
#######################
<<<<<<< HEAD

mol = pyscf.M(atom=atom, basis=basis, output=f'xqc-{basis}-fp32.log', verbose=6)
#mol = pyscf.M(atom=atom, basis=basis, verbose=0)
mf_jit = dft.RKS(mol, xc=xc)
mf_jit.verbose = 4
=======
print("------- Benchmark FP32 -----------")
mol = pyscf.M(atom=atom, basis=basis, output=f'jqc-{basis}-fp32.log', verbose=verbose)
mf = dft.RKS(mol, xc=xc)
mf_jit = jqc.pyscf.compile(mf, cutoff_fp32=1e-13, cutoff_fp64=1e100)
mf_jit.verbose = verbose
>>>>>>> f5cf0469
mf_jit.grids.atom_grid = (99, 590)
e_tot = mf_jit.kernel()
dm_fp32 = mf_jit.make_rdm1().get()
print(f'Total energy by JQC (warmup), {e_tot}')

start = cp.cuda.Event()
end = cp.cuda.Event()
start.record()
for i in range(count):
<<<<<<< HEAD
    nr_rks = rks.generate_nr_rks(mol, cutoff_fp64=1e-6, cutoff_fp32=1e-13)
    mf_jit = dft.RKS(mol, xc=xc)
    mf_jit.verbose = 6
=======
    mf = dft.RKS(mol, xc=xc)
    mf_jit = jqc.pyscf.compile(mf, cutoff_fp32=1e-13, cutoff_fp64=1e100)
    mf_jit.verbose = verbose
>>>>>>> f5cf0469
    mf_jit.grids.atom_grid = (99, 590)
    e_fp32 = mf_jit.kernel()
end.record()
end.synchronize()
elapsed_time_ms = cp.cuda.get_elapsed_time(start, end)
print(f"Time with JQC / FP32, {elapsed_time_ms/count} ms")
print(f'Total energy by JQC, {e_tot}')

##########################
# Mixed-precision
##########################
print("------- Benchmark mixed-precision ----------")
cp.get_default_memory_pool().free_all_blocks()
<<<<<<< HEAD
mol = pyscf.M(atom=atom, basis=basis, output=f'xqc-{basis}-fp32+fp64.log', verbose=6)
mf_jit = dft.RKS(mol, xc=xc)
mf_jit.verbose = 4
=======
mol = pyscf.M(atom=atom, basis=basis, output=f'jqc-{basis}-fp32+fp64.log', verbose=verbose)
mf = dft.RKS(mol, xc=xc)
mf_jit = jqc.pyscf.compile(mf, cutoff_fp32=1e-13, cutoff_fp64=1e-6)
mf_jit.verbose = verbose
>>>>>>> f5cf0469
mf_jit.grids.atom_grid = (99, 590)
e_tot = mf_jit.kernel()
dm_mixed = mf_jit.make_rdm1().get()
print(f'Total energy by JQC (warmup), {e_tot}')

start = cp.cuda.Event()
end = cp.cuda.Event()
start.record()
for i in range(count):
<<<<<<< HEAD
    nr_rks = rks.generate_nr_rks(mol, cutoff_fp64=1e-6, cutoff_fp32=1e-13)
    mf_jit = dft.RKS(mol, xc=xc)
    mf_jit.verbose = 6
=======
    mf = dft.RKS(mol, xc=xc)
    mf_jit = jqc.pyscf.compile(mf, cutoff_fp32=1e-13, cutoff_fp64=1e-6)
    mf_jit.verbose = verbose
>>>>>>> f5cf0469
    mf_jit.grids.atom_grid = (99, 590)
    e_mixed = mf_jit.kernel()
end.record()
end.synchronize()
elapsed_time_ms = cp.cuda.get_elapsed_time(start, end)
print(f"Time with JQC / (FP32 + FP64), {elapsed_time_ms/count} ms")
print(f'Total energy by JQC, {e_tot}')

print('===== Error Summary =====')
print('|e_pyscf - e_fp32|  = ', abs(e_pyscf - e_fp32))
print('|e_pyscf - e_fp64|  = ', abs(e_pyscf - e_fp64))
print('|e_pyscf - e_mixed| = ', abs(e_pyscf - e_mixed))

print('||dm_pyscf - dm_fp32||  = ', np.linalg.norm(dm_pyscf - dm_fp32))
print('||dm_pyscf - dm_fp64||  = ', np.linalg.norm(dm_pyscf - dm_fp64))
print('||dm_pyscf - dm_mixed|| = ', np.linalg.norm(dm_pyscf - dm_mixed))<|MERGE_RESOLUTION|>--- conflicted
+++ resolved
@@ -62,18 +62,10 @@
 #######################
 # FP64 precision
 #######################
-<<<<<<< HEAD
-
-mol = pyscf.M(atom=atom, basis=basis, output=f'xqc-{basis}-fp64.log', verbose=6)
-#mol = pyscf.M(atom=atom, basis=basis, verbose=0)
-mf_jit = dft.RKS(mol, xc=xc)
-mf_jit.verbose = 4
-=======
 print("------- Benchmark FP64 ---------")
 mol = pyscf.M(atom=atom, basis=basis, output=f'jqc-{basis}-fp64.log', verbose=verbose)
 mf = dft.RKS(mol, xc=xc)
 mf_jit = jqc.pyscf.compile(mf)
->>>>>>> f5cf0469
 mf_jit.grids.atom_grid = (99, 590)
 mf_jit.verbose = verbose
 e_tot = mf_jit.kernel()
@@ -95,15 +87,9 @@
 end = cp.cuda.Event()
 start.record()
 for i in range(count):
-<<<<<<< HEAD
-    nr_rks = rks.generate_nr_rks(mol)
-    mf_jit = dft.RKS(mol, xc=xc)
-    mf_jit.verbose = 6
-=======
     mf = dft.RKS(mol, xc=xc)
     mf_jit = jqc.pyscf.compile(mf)
     mf_jit.verbose = verbose
->>>>>>> f5cf0469
     mf_jit.grids.atom_grid = (99, 590)
     e_fp64 = mf_jit.kernel()
 end.record()
@@ -115,19 +101,11 @@
 #######################
 # FP32 precision
 #######################
-<<<<<<< HEAD
-
-mol = pyscf.M(atom=atom, basis=basis, output=f'xqc-{basis}-fp32.log', verbose=6)
-#mol = pyscf.M(atom=atom, basis=basis, verbose=0)
-mf_jit = dft.RKS(mol, xc=xc)
-mf_jit.verbose = 4
-=======
 print("------- Benchmark FP32 -----------")
 mol = pyscf.M(atom=atom, basis=basis, output=f'jqc-{basis}-fp32.log', verbose=verbose)
 mf = dft.RKS(mol, xc=xc)
 mf_jit = jqc.pyscf.compile(mf, cutoff_fp32=1e-13, cutoff_fp64=1e100)
 mf_jit.verbose = verbose
->>>>>>> f5cf0469
 mf_jit.grids.atom_grid = (99, 590)
 e_tot = mf_jit.kernel()
 dm_fp32 = mf_jit.make_rdm1().get()
@@ -137,15 +115,9 @@
 end = cp.cuda.Event()
 start.record()
 for i in range(count):
-<<<<<<< HEAD
-    nr_rks = rks.generate_nr_rks(mol, cutoff_fp64=1e-6, cutoff_fp32=1e-13)
-    mf_jit = dft.RKS(mol, xc=xc)
-    mf_jit.verbose = 6
-=======
     mf = dft.RKS(mol, xc=xc)
     mf_jit = jqc.pyscf.compile(mf, cutoff_fp32=1e-13, cutoff_fp64=1e100)
     mf_jit.verbose = verbose
->>>>>>> f5cf0469
     mf_jit.grids.atom_grid = (99, 590)
     e_fp32 = mf_jit.kernel()
 end.record()
@@ -159,16 +131,10 @@
 ##########################
 print("------- Benchmark mixed-precision ----------")
 cp.get_default_memory_pool().free_all_blocks()
-<<<<<<< HEAD
-mol = pyscf.M(atom=atom, basis=basis, output=f'xqc-{basis}-fp32+fp64.log', verbose=6)
-mf_jit = dft.RKS(mol, xc=xc)
-mf_jit.verbose = 4
-=======
 mol = pyscf.M(atom=atom, basis=basis, output=f'jqc-{basis}-fp32+fp64.log', verbose=verbose)
 mf = dft.RKS(mol, xc=xc)
 mf_jit = jqc.pyscf.compile(mf, cutoff_fp32=1e-13, cutoff_fp64=1e-6)
 mf_jit.verbose = verbose
->>>>>>> f5cf0469
 mf_jit.grids.atom_grid = (99, 590)
 e_tot = mf_jit.kernel()
 dm_mixed = mf_jit.make_rdm1().get()
@@ -178,15 +144,9 @@
 end = cp.cuda.Event()
 start.record()
 for i in range(count):
-<<<<<<< HEAD
-    nr_rks = rks.generate_nr_rks(mol, cutoff_fp64=1e-6, cutoff_fp32=1e-13)
-    mf_jit = dft.RKS(mol, xc=xc)
-    mf_jit.verbose = 6
-=======
     mf = dft.RKS(mol, xc=xc)
     mf_jit = jqc.pyscf.compile(mf, cutoff_fp32=1e-13, cutoff_fp64=1e-6)
     mf_jit.verbose = verbose
->>>>>>> f5cf0469
     mf_jit.grids.atom_grid = (99, 590)
     e_mixed = mf_jit.kernel()
 end.record()
