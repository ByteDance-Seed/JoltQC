--- conflicted
+++ resolved
@@ -61,11 +61,7 @@
 import numpy as np
 import pyscf
 from gpu4pyscf import scf
-<<<<<<< HEAD
-import xqc.pyscf
-=======
 from jqc.pyscf import jk
->>>>>>> fa5f4f19
 
 atom = '''
 O       0.0000000000    -0.0000000000     0.1174000000
@@ -79,13 +75,8 @@
 mf.conv_tol = 1e-10
 mf.max_cycle = 50
 
-<<<<<<< HEAD
 # In-place overwrite PySCF kernels
-mf_jit = xqc.pyscf.compile(mf)
-=======
-# Overwrite PySCF's get_jk with the JIT-compiled kernel from JoltQC
-mf.get_jk = jk.generate_jk_kernel(dtype=np.float64) 
->>>>>>> fa5f4f19
+mf_jit = jqc.pyscf.compile(mf)
 e_tot = mf.kernel()
 print('Total energy with double precision:', e_tot)
 ```
