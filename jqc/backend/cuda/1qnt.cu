/*
# Copyright 2025 ByteDance Inc.
#
# Licensed under the Apache License, Version 2.0 (the "License");
# you may not use this file except in compliance with the License.
# You may obtain a copy of the License at
#
#     http://www.apache.org/licenses/LICENSE-2.0
#
# Unless required by applicable law or agreed to in writing, software
# distributed under the License is distributed on an "AS IS" BASIS,
# WITHOUT WARRANTIES OR CONDITIONS OF ANY KIND, either express or implied.
# See the License for the specific language governing permissions and
# limitations under the License.
#
*/

// Portions of this file adapted from GPU4PySCF v1.4 (https://github.com/pyscf/gpu4pyscf)
// Copyright 2025 PySCF developer.
// Licensed under the Apache License, Version 2.0.

// 2*pi**2.5
constexpr DataType PI_FAC = 34.98683665524972497;
constexpr DataType half = .5;
constexpr DataType one = 1.0;
constexpr DataType zero = 0.0;
constexpr int nprim_max = 16;

struct __align__(4*sizeof(DataType)) DataType4 {
    DataType x, y, z, w;
};

struct __align__(2*sizeof(DataType)) DataType2 {
    DataType c, e;
};

extern "C" __global__
void rys_jk(const int nbas,  
        const int* __restrict__ ao_loc, 
        const DataType4* __restrict__ coords,
        const DataType2* __restrict__ coeff_exp,
        DataType* dm, 
        double* vj, 
        double* vk,
        const DataType omega,
        const ushort4* __restrict__ shl_quartet_idx, 
        const int ntasks)
{
    const int tx = threadIdx.x;
    const int ty = threadIdx.y;
    const int task_id = blockIdx.x * blockDim.x + threadIdx.x;

    constexpr int nfi = (li+1)*(li+2)/2;
    constexpr int nfj = (lj+1)*(lj+2)/2;
    constexpr int nfk = (lk+1)*(lk+2)/2;
    constexpr int nfl = (ll+1)*(ll+2)/2;

    constexpr int nfij = nfi*nfj;
    constexpr int nfkl = nfk*nfl;
    constexpr int nfik = nfi*nfk;
    constexpr int nfil = nfi*nfl;
    constexpr int nfjk = nfj*nfk;
    constexpr int nfjl = nfj*nfl;

    constexpr int nti = (nfi + fragi - 1) / fragi;
    constexpr int ntj = (nfj + fragj - 1) / fragj;
    constexpr int ntk = (nfk + fragk - 1) / fragk;
    constexpr int ntl = (nfl + fragl - 1) / fragl;
    constexpr int nt_active = nti * ntj * ntk * ntl;

    constexpr int tstride_l = 1;
    constexpr int tstride_k = fragl;
    constexpr int tstride_j = fragl * fragk;
    constexpr int tstride_i = fragl * fragk * fragj;
    constexpr int frag_size = fragi*fragj*fragk*fragl;

    const int t_i = (ty % nti);
    const int t_j = (ty / nti % ntj);
    const int t_k = (ty / (nti*ntj) % ntk);
    const int t_l = (ty / (nti*ntj*ntk));

    const int tid = threadIdx.y * blockDim.x + threadIdx.x;
    constexpr int gx_stride = smem_stride;
    constexpr int g_stride = 3 * gx_stride;

    // shape of g, (gsize, 3, nsq_per_block)
    constexpr int stride_i = g_stride;
    constexpr int stride_j = stride_i * (li+1);
    constexpr int stride_k = stride_j * (lj+1);
    constexpr int stride_l = stride_k * (lk+1);

    // Dynamic shared memory buffer
    extern __shared__ DataType shared_memory[];

    int kl_idx[fragk*fragl], kl_idy[fragk*fragl], kl_idz[fragk*fragl];
    for (int reg_k = 0; reg_k < fragk; reg_k++){
        const int k = t_k * fragk + reg_k;
        for (int reg_l = 0; reg_l < fragl; reg_l++){
            const int l = t_l * fragl + reg_l;
            if (ty < nt_active) {
                const int kl = reg_l + reg_k * fragl;
                const uint32_t addr = k_idx[k] + l_idx[l];
                const uint32_t kl_x =  addr        & 0x3FF;      // 10 low-order bits
                const uint32_t kl_y = (addr >> 10) & 0x3FF;      // next 10 bits
                const uint32_t kl_z = (addr >> 20) & 0x3FF;      // next 10 bits
                kl_idx[kl] = kl_x * g_stride;
                kl_idy[kl] = kl_y * g_stride + gx_stride;
                kl_idz[kl] = kl_z * g_stride + 2*gx_stride;
            }
        }
    }

    const bool active = (task_id < ntasks);
    ushort4 sq = {0,0,0,0};
    if (active) {
        sq = shl_quartet_idx[task_id];
    }
    
    const int ish = (int)sq.x;
    const int jsh = (int)sq.y;
    const int ksh = (int)sq.z;
    const int lsh = (int)sq.w;
    
    DataType fac_sym = active ? PI_FAC : zero;
    fac_sym *= (ish == jsh) ? half : one;
    fac_sym *= (ksh == lsh) ? half : one;
    fac_sym *= (ish*nbas+jsh == ksh*nbas+lsh) ? half : one;
    const DataType4 ri = coords[ish];
    const DataType4 rj = coords[jsh];
    const DataType4 rk = coords[ksh];
    const DataType4 rl = coords[lsh];

    const DataType rij0 = rj.x - ri.x;
    const DataType rij1 = rj.y - ri.y;
    const DataType rij2 = rj.z - ri.z;
    const DataType rjri[3] = {rij0, rij1, rij2};
    const DataType rr_ij = rjri[0]*rjri[0] + rjri[1]*rjri[1] + rjri[2]*rjri[2];
    const DataType rkl0 = rl.x - rk.x;
    const DataType rkl1 = rl.y - rk.y;
    const DataType rkl2 = rl.z - rk.z;
    const DataType rlrk[3] = {rkl0, rkl1, rkl2};
    const DataType rr_kl = rlrk[0]*rlrk[0] + rlrk[1]*rlrk[1] + rlrk[2]*rlrk[2];

    // Cache coefficients and precompute cicj values in shared memory for better performance
    DataType2 reg_cei[npi], reg_cej[npj];
    for (int ip = 0; ip < npi; ip++){
        const int ish_ip = ip + ish*nprim_max;
        reg_cei[ip] = coeff_exp[ish_ip];
    }
    for (int jp = 0; jp < npj; jp++){
        const int jsh_jp = jp + jsh*nprim_max;
        reg_cej[jp] = coeff_exp[jsh_jp];
    }
    
    DataType reg_cicj[npi*npj];
<<<<<<< HEAD
    DataType reg_inv_aij[npi*npj];
=======
>>>>>>> 203c3f64
#pragma unroll
    for (int ip = 0; ip < npi; ip++){
        for (int jp = 0; jp < npj; jp++){
            const DataType ai = reg_cei[ip].e;
            const DataType aj = reg_cej[jp].e;
            const DataType aij = ai + aj;
<<<<<<< HEAD
            const DataType inv_aij = one / aij;
            const DataType aj_aij = aj * inv_aij;
=======
            const DataType aj_aij = aj / aij;
>>>>>>> 203c3f64
            const DataType theta_ij = ai * aj_aij;
            const DataType Kab = exp(-theta_ij * rr_ij);
            const DataType ci = reg_cei[ip].c;
            const DataType cj = reg_cej[jp].c;
            const DataType cicj = fac_sym * ci * cj * Kab;
<<<<<<< HEAD
            const int idx = ip + jp*npi;
            reg_cicj[idx] = cicj;
            reg_inv_aij[idx] = inv_aij;
        }
    }

    DataType integral_frag[frag_size] = {zero};
=======
            reg_cicj[ip + jp*npi] = cicj;
        }
    }

    DataType integral_frag[frag_size] = {0.0};
>>>>>>> 203c3f64
    for (int kp = 0; kp < npk; kp++)
    for (int lp = 0; lp < npl; lp++){
        const int ksh_kp = kp + ksh*nprim_max;
        const int lsh_lp = lp + lsh*nprim_max;
        const DataType2 cek = coeff_exp[ksh_kp];
        const DataType2 cel = coeff_exp[lsh_lp];
        const DataType ak = cek.e;
        const DataType al = cel.e;
        const DataType akl = ak + al;
        const DataType inv_akl = one / akl;
        const DataType al_akl = al * inv_akl;
        const DataType theta_kl = ak * al_akl;
        const DataType Kcd = exp(-theta_kl * rr_kl);
        const DataType ck = cek.c;
        const DataType cl = cel.c;
        const DataType ckcl = ck * cl * Kcd;
        for (int ip = 0; ip < npi; ip++)
        for (int jp = 0; jp < npj; jp++){
            const DataType ai = reg_cei[ip].e;
            const DataType aj = reg_cej[jp].e;
            const DataType aij = ai + aj;
<<<<<<< HEAD
            const int idx = ip + jp*npi;
            const DataType inv_aij = reg_inv_aij[idx];
            const DataType aj_aij = aj * inv_aij;
            const DataType cicj = reg_cicj[idx];
=======
            const DataType inv_aij = one / aij;
            const DataType aj_aij = aj * inv_aij;
            const DataType cicj = reg_cicj[ip + jp*npi];
>>>>>>> 203c3f64
            
            const DataType xij = rjri[0] * aj_aij + ri.x;
            const DataType yij = rjri[1] * aj_aij + ri.y;
            const DataType zij = rjri[2] * aj_aij + ri.z;
            const DataType xkl = rlrk[0] * al_akl + rk.x;
            const DataType ykl = rlrk[1] * al_akl + rk.y;
            const DataType zkl = rlrk[2] * al_akl + rk.z;
            const DataType Rpq[3] = {xij-xkl, yij-ykl, zij-zkl};

            const DataType rr = Rpq[0]*Rpq[0] + Rpq[1]*Rpq[1] + Rpq[2]*Rpq[2];
            const DataType inv_aijkl = one / (aij + akl);
            const DataType theta = aij * akl * inv_aijkl;
            
            DataType rjri_x = (ty == 0 ? rjri[0] : (ty == 1 ? rjri[1] : rjri[2])); 
            DataType Rpq_x =  (ty == 0 ? Rpq[0] : (ty == 1 ? Rpq[1] : Rpq[2]));
            DataType rlrk_x = (ty == 0 ? rlrk[0] : (ty == 1 ? rlrk[1] : rlrk[2]));

            DataType *rw = shared_memory + tx;
            DataType *g = shared_memory + nroots * 2 * gx_stride + tx; 

            rys_roots(rr, rw, ty, gx_stride, theta, omega);
            
            DataType g0xyz;
            if (ty == 0) g0xyz = ckcl; 
            if (ty == 1) g0xyz = cicj * inv_aij * inv_akl * sqrt(inv_aijkl);
            
            __syncthreads();
            for (int irys = 0; irys < nroots; irys++){
                DataType rt_aa;
                g0xyz = (ty == 2) ? rw[(irys*2+1) * gx_stride] : g0xyz;
                if (ty < 3){
                    const DataType rt = rw[(irys*2)*gx_stride];
                    rt_aa = rt * inv_aijkl;
                }
                __syncthreads();
                if (ty < 3) g[ty*gx_stride] = g0xyz;

                // TRR
                //for i in range(lij):
                //    trr(i+1,0) = c0 * trr(i,0) + i*b10 * trr(i-1,0)
                //for k in range(lkl):
                //    for i in range(lij+1):
                //        trr(i,k+1) = c0p * trr(i,k) + k*b01 * trr(i,k-1) + i*b00 * trr(i-1,k)
                constexpr int lij = li + lj;
                if constexpr (lij > 0) {
                    if (ty < 3){
                        const DataType rt_aij = rt_aa * akl;
                        const DataType b10 = half * inv_aij * (one - rt_aij);

                        const int _ix = ty;
                        DataType *gx = g + _ix * gx_stride;

                        // gx(0,n+1) = c0*gx(0,n) + n*b10*gx(0,n-1)
                        const DataType Rpa = aj_aij * rjri_x;
                        const DataType c0x = Rpa - rt_aij * Rpq_x;
                        DataType s0x, s1x, s2x;
                        s0x = g0xyz;
                        s1x = c0x * s0x;
                        gx[stride_i] = s1x;

                        for (int i = 1; i < lij; ++i) {
                            const DataType i_b10 = i * b10;  // Pre-compute to reduce FLOPs
                            s2x = c0x * s1x + i_b10 * s0x;
                            gx[i*stride_i + stride_i] = s2x;
                            s0x = s1x;
                            s1x = s2x;
                        }
                    }
                }
                
                constexpr int lkl = lk + ll;
                if constexpr (lkl > 0) {
                    if (ty < 3){
                        const DataType rt_akl = rt_aa * aij;
                        const DataType b00 = half * rt_aa;
                        const DataType b01 = half * inv_akl * (one - rt_akl);

                        const int _ix = ty;
                        DataType *gx = g + _ix * gx_stride;

                        const DataType Rqc = al_akl * rlrk_x; 
                        const DataType cpx = Rqc + rt_akl * Rpq_x;
                        
                        //  trr(0,1) = c0p * trr(0,0)
                        DataType s0x, s1x, s2x;
                        s0x = g0xyz;
                        s1x = cpx * s0x;
                        gx[stride_k] = s1x;
                        
                        // trr(0,k+1) = cp * trr(0,k) + k*b01 * trr(0,k-1)
#pragma unroll
                        for (int k = 1; k < lkl; ++k) {
                            const DataType k_b01 = k * b01;  // Pre-compute to reduce FLOPs
                            s2x = cpx*s1x + k_b01*s0x;
                            gx[k*stride_k + stride_k] = s2x;
                            s0x = s1x;
                            s1x = s2x;
                        }
#pragma unroll
                        for (int i = 1; i < lij+1; i++){
                            //for i in range(1, lij+1):
                            //    trr(i,1) = c0p * trr(i,0) + i*b00 * trr(i-1,0)
                            const DataType ib00 = i * b00;
                            const int i_off = i * stride_i;
                            const int i_off_minus = i_off - stride_i;
                            const int i_off_plus_k = i_off + stride_k;
                            s0x = gx[i_off];
                            s1x = cpx * s0x;
                            s1x += ib00 * gx[i_off_minus];
                            gx[i_off_plus_k] = s1x;

                            //for k in range(1, lkl):
                            //    for i in range(lij+1):
                            //        trr(i,k+1) = cp * trr(i,k) + k*b01 * trr(i,k-1) + i*b00 * trr(i-1,k)
                            
                            for (int k = 1; k < lkl; ++k) {
                                const DataType k_b01 = k * b01;  // Pre-compute to reduce FLOPs
                                s2x = cpx*s1x + k_b01*s0x;
                                s2x += ib00 * gx[i_off_minus + k*stride_k];
                                gx[i_off_plus_k + k*stride_k] = s2x;
                                s0x = s1x;
                                s1x = s2x;
                            }
                        }
                    }
                }
                
                const int _ix = ty;
                DataType *gx = g + _ix * gx_stride;
                // hrr
                // g(i,j+1) = rirj * g(i,j) +  g(i+1,j)
                // g(...,k,l+1) = rkrl * g(...,k,l) + g(...,k+1,l)
                if constexpr (lj > 0) {
                    constexpr int stride_j_i = stride_j - stride_i;
                    if (ty < 3){
#pragma unroll
                        for (int kl = 0; kl < lkl+1; kl++){
                            const int kl_off = kl*stride_k;
                            const int ijkl0 = kl_off + lij*stride_i;
                            for (int j = 0; j < lj; ++j) {
                                DataType s0x, s1x;
                                const int jkl_off = kl_off + j*stride_j;
                                int ijkl = ijkl0 + j*stride_j_i;
                                s1x = gx[ijkl];
                                for (ijkl-=stride_i; ijkl >= jkl_off; ijkl-=stride_i) {
                                    s0x = gx[ijkl];
                                    gx[ijkl + stride_j] = s1x - rjri_x * s0x;  // Reordered for consistency
                                    s1x = s0x;
                                }
                            }
                        }
                    }
                }

                if constexpr (ll > 0) {
                    constexpr int li1xlj1 = (li+1)*(lj+1);
                    constexpr int stride_l_k = stride_l - stride_k;
                    if (ty < 3){
#pragma unroll
                        for (int ij = 0; ij < li1xlj1; ij++){
                            const int ij_off = ij*stride_i;
                            const int ijl = lkl*stride_k + ij_off;
                            for (int l = 0; l < ll; ++l) {
                                const int lstride_l = l*stride_l;
                                int ijkl = ijl + l*stride_l_k;
                                DataType s0x, s1x;
                                s1x = gx[ijkl];
                                for (ijkl-=stride_k; ijkl >= lstride_l; ijkl-=stride_k) {
                                    s0x = gx[ijkl];
                                    gx[ijkl + stride_l] = s1x - rlrk_x * s0x;
                                    s1x = s0x;
                                }
                            }
                        }
                    }
                }
                __syncthreads();
                
                if (ty < nt_active) {
                const int idx_off = t_k * fragk * nfl + t_l * fragl;
#pragma unroll
                for (int reg_i = 0; reg_i < fragi; reg_i++){
                    const int i = t_i * fragi + reg_i;
                    for (int reg_j = 0; reg_j < fragj; reg_j++){
                        const int j = t_j * fragj + reg_j;  
                        const uint32_t addr_ij = j_idx[j] + i_idx[i];
                        const uint32_t ij_x    =  addr_ij        & 0x3FF;      // 10 low-order bits
                        const uint32_t ij_y    = (addr_ij >> 10) & 0x3FF;      // next 10 bits
                        const uint32_t ij_z    = (addr_ij >> 20) & 0x3FF;      // next 10 bits

                        int integral_off = reg_i * tstride_i + reg_j * tstride_j;
                        for (int reg_k = 0; reg_k < fragk; reg_k++){
                            for (int reg_l = 0; reg_l < fragl; reg_l++){
                                const int kl = reg_l + reg_k * fragl;
                                const int addrx = ij_x * g_stride + kl_idx[kl];
                                const int addry = ij_y * g_stride + kl_idy[kl];
                                const int addrz = ij_z * g_stride + kl_idz[kl];
                                integral_frag[integral_off + reg_l*tstride_l] += g[addrx] * g[addry] * g[addrz];
                            }
                            integral_off += tstride_k;
                        }
                    }
                }
                }
            }
        }
    }
    
    const int nao = ao_loc[nbas];
    
    const int i0 = ao_loc[ish];
    const int j0 = ao_loc[jsh];
    const int k0 = ao_loc[ksh];
    const int l0 = ao_loc[lsh];

    DataType *smem = shared_memory + tx;
    const bool ty_active = (ty < nt_active);
    for (int i_dm = 0; i_dm < n_dm; ++i_dm) {
        // ijkl, ij -> kl
        constexpr int ntij = nti*ntj;
<<<<<<< HEAD
        DataType vj_lk[fragk*fragl] = {zero};
=======
        DataType vj_lk[fragk*fragl] = {0.0};
>>>>>>> 203c3f64
        if (do_j && ty_active){
            const int dm_offset = (i0+t_i*fragi) + (j0+t_j*fragj)*nao;
            DataType *dm_ptr = dm + dm_offset;
#pragma unroll
            for (int i = 0; i < fragi; i++){
                for (int j = 0; j < fragj; j++){
                    const int offset = i + j*nao;
                    DataType dm_ij = __ldg(dm_ptr + offset);
                    int off = i * tstride_i + j * tstride_j;
                    for (int k = 0; k < fragk; k++){
                        for (int l = 0; l < fragl; l++){
                            vj_lk[l + k*fragl] += integral_frag[off + l*tstride_l] * dm_ij;
                        }
                        off += tstride_k;
                    }
                }
            }
        }
        if constexpr(ntij > 1) __syncthreads();
        if (do_j && ty_active){
            const int t_ij = t_i + nti * t_j;
            const int t_kl = t_k * fragk + t_l * fragl * nfk;
            constexpr int smem_kstride = smem_stride;
            constexpr int smem_lstride = smem_stride * nfk;
            DataType* smem_ptr = smem + (t_ij * nfkl + t_kl) * smem_stride;
            const int vj_offset = (l0+t_l*fragl)*nao + (k0+t_k*fragk);
            double *vj_ptr = vj + vj_offset;
#pragma unroll
            for (int k = 0; k < fragk; k++){
                for (int l = 0; l < fragl; l++){
                    if constexpr(ntij > 1){
                        smem_ptr[k*smem_kstride + l*smem_lstride] = vj_lk[l + k*fragl];
                    } else {
                        const int offset = l*nao + k;
                        atomicAdd(vj_ptr + offset, (double)vj_lk[l + k*fragl]);
                    }
                }
            }
        }
        
        if constexpr(do_j && ntij > 1){
            __syncthreads();
            const int vj_offset = l0*nao + k0;
            double *vj_ptr = vj + vj_offset;
            constexpr int stride = nfkl * smem_stride;
            for (int kl = ty; kl < nfkl; kl += nthreads_per_sq){
                DataType vj_tmp = zero;
                const int off = kl * smem_stride;
                for (int m = 0; m < ntij; m++){
                    vj_tmp += smem[off + m*stride];
                }
                const int l = kl / nfk;
                const int k = kl % nfk;
                const int offset = l*nao + k;
                atomicAdd(vj_ptr + offset, (double)vj_tmp);
            }
        }
        
        // ijkl, kl -> ij
        constexpr int ntkl = ntk*ntl;
        DataType dm_kl_cache[fragk*fragl];
        if (do_j && ty_active){
            const int dm_offset = (l0+t_l*fragl)*nao + (k0+t_k*fragk);
            DataType *dm_ptr = dm + dm_offset;
#pragma unroll
            for (int l = 0; l < fragl; l++){
                for (int k = 0; k < fragk; k++){
                    dm_kl_cache[k + l*fragk] = __ldg(dm_ptr + k);
                }
                dm_ptr += nao;
            }
        }
        if constexpr(ntkl > 1) __syncthreads();
        if (do_j && ty_active){
            const int t_kl = t_k + ntk * t_l;
            const int t_ij = t_i * fragi + t_j * fragj * nfi;
            const int smem_off = (t_ij + t_kl * nfij) * smem_stride;
            const int vj_offset = (j0+t_j*fragj)*nao + (i0+t_i*fragi);
            double *vj_ptr = vj + vj_offset;
#pragma unroll
            for (int i = 0; i < fragi; i++){
            for (int j = 0; j < fragj; j++){
                DataType vj_ji = zero;
                int integral_off = i * tstride_i + j * tstride_j;
                for (int l = 0; l < fragl; l++){
                    for (int k = 0; k < fragk; k++){
                        vj_ji += integral_frag[integral_off + k*tstride_k] * dm_kl_cache[k + l*fragk];
                    }
                    integral_off += tstride_l;
                }
                if constexpr(ntkl > 1){
                    const int ij = i + j * nfi;
                    smem[ij * smem_stride + smem_off] = vj_ji;
                } else {
                    const int offset = j*nao + i;
                    atomicAdd(vj_ptr + offset, (double)vj_ji);
                }
            }}
        }
        
        if constexpr(do_j && ntkl > 1){
            __syncthreads();
            const int vj_offset = j0*nao + i0;
            double *vj_ptr = vj + vj_offset;
            constexpr int stride = nfij * smem_stride;
            for (int ij = ty; ij < nfij; ij += nthreads_per_sq){
                DataType vj_tmp = zero;
                const int off = ij * smem_stride;
                for (int m = 0; m < ntkl; m++){
                    vj_tmp += smem[off + m*stride];
                }
                const int j = ij / nfi;
                const int i = ij % nfi;
                const int offset = j*nao + i;
                atomicAdd(vj_ptr + offset, (double)vj_tmp);
            }
        }

        // ijkl, jl -> ik
        constexpr int ntjl = ntj*ntl;
        DataType dm_jl_cache[fragj*fragl];
        if (do_k && ty_active){
            const int dm_offset = (j0+t_j*fragj)*nao + (l0+t_l*fragl);
            DataType *dm_ptr = dm + dm_offset;
#pragma unroll
            for (int j = 0; j < fragj; j++){
                for (int l = 0; l < fragl; l++){
                    dm_jl_cache[l + j*fragl] = __ldg(dm_ptr + l);
                }
                dm_ptr += nao;
            }
        }
        if constexpr(ntjl > 1) __syncthreads();
        if (do_k && ty_active){
            const int vk_offset = (i0+t_i*fragi)*nao + (k0+t_k*fragk);
            double *vk_ptr = vk + vk_offset;
            const int t_jl = t_j + ntj * t_l;
            const int t_ik = t_i * fragi * nfk + t_k * fragk;
            const int smem_off = (t_jl * nfik + t_ik) * smem_stride;
#pragma unroll
            for (int i = 0; i < fragi; i++){
                for (int k = 0; k < fragk; k++){
                    DataType vk_ik = zero;
                    int integral_off = i * tstride_i + k * tstride_k;
                    for (int j = 0; j < fragj; j++){
                        for (int l = 0; l < fragl; l++){
                            vk_ik += integral_frag[integral_off + l*tstride_l] * dm_jl_cache[l + j*fragl];
                        }
                        integral_off += tstride_j;
                    }
                    if constexpr (ntjl > 1){
                        const int ik = i*nfk + k;
                        smem[ik * smem_stride + smem_off] = vk_ik;
                    } else {
                        const int offset = i*nao + k;
                        atomicAdd(vk_ptr + offset, (double)vk_ik);
                    }
                }
            }
        }
        
        if constexpr(do_k && ntjl > 1){
            constexpr int stride = nfik * smem_stride;
            const int vk_offset = i0*nao + k0;
            double *vk_ptr = vk + vk_offset;
            __syncthreads();
            for (int ik = ty; ik < nfik; ik+=nthreads_per_sq){
                DataType vk_tmp = zero;
                const int off = ik * smem_stride;
                for (int m = 0; m < ntjl; m++){
                    vk_tmp += smem[off + m*stride];
                }
                const int k = ik % nfk;
                const int i = ik / nfk;
                const int offset = i*nao + k;
                atomicAdd(vk_ptr + offset, (double)vk_tmp);
            }
        }

        // ijkl, jk -> il
        constexpr int ntjk = ntj*ntk;
        DataType dm_jk_cache[fragj*fragk];
        if (do_k && ty_active){
            const int dm_offset = (j0+t_j*fragj)*nao + (k0+t_k*fragk);
            DataType *dm_ptr = dm + dm_offset;
#pragma unroll
            for (int j = 0; j < fragj; j++){
                for (int k = 0; k < fragk; k++){
                    dm_jk_cache[k + j*fragk] = __ldg(dm_ptr + k);
                }
                dm_ptr += nao;
            }
        }
        if constexpr(ntjk > 1) __syncthreads();
        if (do_k && ty_active){
            const int t_jk = t_j + ntj * t_k;
            const int t_il = t_i * fragi * nfl + t_l * fragl;
            const int smem_off = (t_jk * nfil + t_il) * smem_stride;
            const int vk_offset = (i0+t_i*fragi)*nao + (l0+t_l*fragl);
            double *vk_ptr = vk + vk_offset;
#pragma unroll
            for (int i = 0; i < fragi; i++){
                for (int l = 0; l < fragl; l++){
                    DataType vk_il = zero;
                    int integral_off = i * tstride_i + l * tstride_l;
                    for (int j = 0; j < fragj; j++){
                        for (int k = 0; k < fragk; k++){
                            vk_il += integral_frag[integral_off + k*tstride_k] * dm_jk_cache[k + j*fragk];
                        }
                        integral_off += tstride_j;
                    }
                    if constexpr (ntjk > 1){
                        const int il = i * nfl + l;
                        smem[il * smem_stride + smem_off] = vk_il;
                    } else {
                        const int offset = i*nao + l;
                        atomicAdd(vk_ptr + offset, (double)vk_il);
                    }
                }
            }
        }

        if constexpr(do_k && ntjk > 1){
            __syncthreads();
            const int vk_offset = i0*nao + l0;
            double *vk_ptr = vk + vk_offset;
            for (int il = ty; il < nfil; il += nthreads_per_sq){
                DataType vk_tmp = zero;
                constexpr int stride = nfil * smem_stride;
                const int off = il * smem_stride;
                for (int m = 0; m < ntjk; m++){
                    vk_tmp += smem[off + m*stride];
                }
                const int l = il % nfl;
                const int i = il / nfl;
                const int offset = i*nao + l;
                atomicAdd(vk_ptr + offset, (double)vk_tmp);
            }
        }

        // ijkl, il -> jk
        constexpr int ntil = nti*ntl;
        DataType dm_il_cache[fragi*fragl];
        if (do_k && ty_active){
            const int dm_offset = (i0+t_i*fragi)*nao + (l0+t_l*fragl);
            DataType *dm_ptr = dm + dm_offset;
            for (int i = 0; i < fragi; i++){
                for (int l = 0; l < fragl; l++){
                    dm_il_cache[l + i*fragl] = __ldg(dm_ptr + l);
                }
                dm_ptr += nao;
            }
        }
        
        if constexpr(ntil > 1) __syncthreads();
        if (do_k && ty_active){
            const int t_il = t_l + ntl * t_i;
            const int t_jk = t_j * fragj * nfk + t_k * fragk;
            const int smem_off = (t_jk + t_il * nfjk) * smem_stride;
            const int vk_offset = (j0+t_j*fragj)*nao + (k0+t_k*fragk);
            double *vk_ptr = vk + vk_offset;
#pragma unroll
            for (int j = 0; j < fragj; j++){
                for (int k = 0; k < fragk; k++){
                    DataType vk_jk = zero;
                    int integral_off = j * tstride_j + k * tstride_k;
                    for (int i = 0; i < fragi; i++){
                        for (int l = 0; l < fragl; l++){
                            vk_jk += integral_frag[integral_off + l*tstride_l] * dm_il_cache[l + i*fragl];
                        }
                        integral_off += tstride_i;
                    }
                    if constexpr(ntil > 1){
                        const int jk = j * nfk + k;
                        smem[jk * smem_stride + smem_off] = vk_jk;
                    } else {
                        const int offset = j*nao + k;
                        atomicAdd(vk_ptr + offset, (double)vk_jk);
                    }
                }
            }
        }
        if constexpr(do_k && ntil > 1){
            __syncthreads();
            const int vk_offset = j0*nao + k0;
            double *vk_ptr = vk + vk_offset;
            constexpr int stride = nfjk * smem_stride;
            for (int jk = ty; jk < nfjk; jk += nthreads_per_sq){
                DataType vk_tmp = zero;
                const int off = jk * smem_stride;
                for (int m = 0; m < ntil; m++){
                    vk_tmp += smem[off + m*stride];
                }
                const int k = jk % nfk;
                const int j = jk / nfk;
                const int offset = j*nao + k;
                atomicAdd(vk_ptr + offset, (double)vk_tmp);
            }
        }

        // ijkl, ik -> jl
        constexpr int ntik = nti*ntk;
<<<<<<< HEAD
        DataType vk_jl[fragj*fragl] = {zero};
=======
        DataType vk_jl[fragj*fragl] = {0.0};
>>>>>>> 203c3f64
        if (do_k && ty_active){
            const int dm_offset = (i0+t_i*fragi)*nao + (k0+t_k*fragk);
            DataType *dm_ptr = dm + dm_offset;
#pragma unroll
            for (int i = 0; i < fragi; i++){
                for (int k = 0; k < fragk; k++){
                    const int offset = i*nao + k;
                    DataType dm_ik = __ldg(dm_ptr + offset);
                    int integral_off = i * tstride_i + k * tstride_k;
                    for (int j = 0; j < fragj; j++){
                        for (int l = 0; l < fragl; l++){
                            vk_jl[l + j*fragl] += integral_frag[integral_off + l*tstride_l] * dm_ik;
                        }
                        integral_off += tstride_j;
                    }
                }
            }
        }

        if constexpr(ntik > 1) __syncthreads();
        if (do_k && ty_active){
            const int t_ik = t_i + nti * t_k;
            const int t_jl = t_j * fragj * nfl + t_l * fragl;
            const int smem_off = (t_jl + t_ik * nfjl) * smem_stride;
            const int vk_offset = (j0+t_j*fragj)*nao + (l0+t_l*fragl);
            double *vk_ptr = vk + vk_offset;
            for (int j = 0; j < fragj; j++){
                for (int l = 0; l < fragl; l++){
                    if constexpr(ntik > 1){
                        const int jl = j * nfl + l;
                        smem[jl * smem_stride + smem_off] = vk_jl[l + j*fragl];
                    } else {
                        const int offset = j*nao + l;
                        atomicAdd(vk_ptr + offset, (double)vk_jl[l + j*fragl]);
                    }
                }
            }
        }

        if constexpr(do_k && ntik > 1){
            __syncthreads();
            const int vk_offset = j0*nao + l0;
            double *vk_ptr = vk + vk_offset;
            constexpr int stride = nfjl * smem_stride;
            for (int jl = ty; jl < nfjl; jl+=nthreads_per_sq){
                DataType vk_tmp = zero;
                const int off = jl * smem_stride;
                for (int m = 0; m < ntik; m++){
                    vk_tmp += smem[off + m*stride];
                }
                const int l = jl % nfl;
                const int j = jl / nfl;
                const int offset = j*nao + l;
                atomicAdd(vk_ptr + offset, (double)vk_tmp);
            }
        }
        
        const int nao2 = nao * nao;
        dm += nao2;
        if constexpr(do_j) vj += nao2;
        if constexpr(do_k) vk += nao2;
    }
}<|MERGE_RESOLUTION|>--- conflicted
+++ resolved
@@ -125,6 +125,9 @@
     fac_sym *= (ish == jsh) ? half : one;
     fac_sym *= (ksh == lsh) ? half : one;
     fac_sym *= (ish*nbas+jsh == ksh*nbas+lsh) ? half : one;
+    fac_sym *= (ish == jsh) ? half : one;
+    fac_sym *= (ksh == lsh) ? half : one;
+    fac_sym *= (ish*nbas+jsh == ksh*nbas+lsh) ? half : one;
     const DataType4 ri = coords[ish];
     const DataType4 rj = coords[jsh];
     const DataType4 rk = coords[ksh];
@@ -153,28 +156,48 @@
     }
     
     DataType reg_cicj[npi*npj];
-<<<<<<< HEAD
-    DataType reg_inv_aij[npi*npj];
-=======
->>>>>>> 203c3f64
 #pragma unroll
     for (int ip = 0; ip < npi; ip++){
         for (int jp = 0; jp < npj; jp++){
             const DataType ai = reg_cei[ip].e;
             const DataType aj = reg_cej[jp].e;
             const DataType aij = ai + aj;
-<<<<<<< HEAD
-            const DataType inv_aij = one / aij;
-            const DataType aj_aij = aj * inv_aij;
-=======
             const DataType aj_aij = aj / aij;
->>>>>>> 203c3f64
             const DataType theta_ij = ai * aj_aij;
             const DataType Kab = exp(-theta_ij * rr_ij);
             const DataType ci = reg_cei[ip].c;
             const DataType cj = reg_cej[jp].c;
             const DataType cicj = fac_sym * ci * cj * Kab;
-<<<<<<< HEAD
+            reg_cicj[ip + jp*npi] = cicj;
+        }
+    }
+
+    // Cache coefficients and precompute cicj values in shared memory for better performance
+    DataType2 reg_cei[npi], reg_cej[npj];
+    for (int ip = 0; ip < npi; ip++){
+        const int ish_ip = ip + ish*nprim_max;
+        reg_cei[ip] = coeff_exp[ish_ip];
+    }
+    for (int jp = 0; jp < npj; jp++){
+        const int jsh_jp = jp + jsh*nprim_max;
+        reg_cej[jp] = coeff_exp[jsh_jp];
+    }
+    
+    DataType reg_cicj[npi*npj];
+    DataType reg_inv_aij[npi*npj];
+#pragma unroll
+    for (int ip = 0; ip < npi; ip++){
+        for (int jp = 0; jp < npj; jp++){
+            const DataType ai = reg_cei[ip].e;
+            const DataType aj = reg_cej[jp].e;
+            const DataType aij = ai + aj;
+            const DataType inv_aij = one / aij;
+            const DataType aj_aij = aj * inv_aij;
+            const DataType theta_ij = ai * aj_aij;
+            const DataType Kab = exp(-theta_ij * rr_ij);
+            const DataType ci = reg_cei[ip].c;
+            const DataType cj = reg_cej[jp].c;
+            const DataType cicj = fac_sym * ci * cj * Kab;
             const int idx = ip + jp*npi;
             reg_cicj[idx] = cicj;
             reg_inv_aij[idx] = inv_aij;
@@ -182,13 +205,6 @@
     }
 
     DataType integral_frag[frag_size] = {zero};
-=======
-            reg_cicj[ip + jp*npi] = cicj;
-        }
-    }
-
-    DataType integral_frag[frag_size] = {0.0};
->>>>>>> 203c3f64
     for (int kp = 0; kp < npk; kp++)
     for (int lp = 0; lp < npl; lp++){
         const int ksh_kp = kp + ksh*nprim_max;
@@ -200,6 +216,8 @@
         const DataType akl = ak + al;
         const DataType inv_akl = one / akl;
         const DataType al_akl = al * inv_akl;
+        const DataType inv_akl = one / akl;
+        const DataType al_akl = al * inv_akl;
         const DataType theta_kl = ak * al_akl;
         const DataType Kcd = exp(-theta_kl * rr_kl);
         const DataType ck = cek.c;
@@ -209,17 +227,13 @@
         for (int jp = 0; jp < npj; jp++){
             const DataType ai = reg_cei[ip].e;
             const DataType aj = reg_cej[jp].e;
+            const DataType ai = reg_cei[ip].e;
+            const DataType aj = reg_cej[jp].e;
             const DataType aij = ai + aj;
-<<<<<<< HEAD
             const int idx = ip + jp*npi;
             const DataType inv_aij = reg_inv_aij[idx];
             const DataType aj_aij = aj * inv_aij;
             const DataType cicj = reg_cicj[idx];
-=======
-            const DataType inv_aij = one / aij;
-            const DataType aj_aij = aj * inv_aij;
-            const DataType cicj = reg_cicj[ip + jp*npi];
->>>>>>> 203c3f64
             
             const DataType xij = rjri[0] * aj_aij + ri.x;
             const DataType yij = rjri[1] * aj_aij + ri.y;
@@ -232,6 +246,8 @@
             const DataType rr = Rpq[0]*Rpq[0] + Rpq[1]*Rpq[1] + Rpq[2]*Rpq[2];
             const DataType inv_aijkl = one / (aij + akl);
             const DataType theta = aij * akl * inv_aijkl;
+            const DataType inv_aijkl = one / (aij + akl);
+            const DataType theta = aij * akl * inv_aijkl;
             
             DataType rjri_x = (ty == 0 ? rjri[0] : (ty == 1 ? rjri[1] : rjri[2])); 
             DataType Rpq_x =  (ty == 0 ? Rpq[0] : (ty == 1 ? Rpq[1] : Rpq[2]));
@@ -239,19 +255,23 @@
 
             DataType *rw = shared_memory + tx;
             DataType *g = shared_memory + nroots * 2 * gx_stride + tx; 
+            DataType *g = shared_memory + nroots * 2 * gx_stride + tx; 
 
             rys_roots(rr, rw, ty, gx_stride, theta, omega);
             
             DataType g0xyz;
             if (ty == 0) g0xyz = ckcl; 
+            if (ty == 1) g0xyz = cicj * inv_aij * inv_akl * sqrt(inv_aijkl);
             if (ty == 1) g0xyz = cicj * inv_aij * inv_akl * sqrt(inv_aijkl);
             
             __syncthreads();
             for (int irys = 0; irys < nroots; irys++){
                 DataType rt_aa;
                 g0xyz = (ty == 2) ? rw[(irys*2+1) * gx_stride] : g0xyz;
+                g0xyz = (ty == 2) ? rw[(irys*2+1) * gx_stride] : g0xyz;
                 if (ty < 3){
                     const DataType rt = rw[(irys*2)*gx_stride];
+                    rt_aa = rt * inv_aijkl;
                     rt_aa = rt * inv_aijkl;
                 }
                 __syncthreads();
@@ -268,6 +288,7 @@
                     if (ty < 3){
                         const DataType rt_aij = rt_aa * akl;
                         const DataType b10 = half * inv_aij * (one - rt_aij);
+                        const DataType b10 = half * inv_aij * (one - rt_aij);
 
                         const int _ix = ty;
                         DataType *gx = g + _ix * gx_stride;
@@ -283,18 +304,21 @@
                         for (int i = 1; i < lij; ++i) {
                             const DataType i_b10 = i * b10;  // Pre-compute to reduce FLOPs
                             s2x = c0x * s1x + i_b10 * s0x;
+                            const DataType i_b10 = i * b10;  // Pre-compute to reduce FLOPs
+                            s2x = c0x * s1x + i_b10 * s0x;
                             gx[i*stride_i + stride_i] = s2x;
                             s0x = s1x;
                             s1x = s2x;
                         }
                     }
                 }
-                
+                                
                 constexpr int lkl = lk + ll;
                 if constexpr (lkl > 0) {
                     if (ty < 3){
                         const DataType rt_akl = rt_aa * aij;
                         const DataType b00 = half * rt_aa;
+                        const DataType b01 = half * inv_akl * (one - rt_akl);
                         const DataType b01 = half * inv_akl * (one - rt_akl);
 
                         const int _ix = ty;
@@ -440,11 +464,7 @@
     for (int i_dm = 0; i_dm < n_dm; ++i_dm) {
         // ijkl, ij -> kl
         constexpr int ntij = nti*ntj;
-<<<<<<< HEAD
         DataType vj_lk[fragk*fragl] = {zero};
-=======
-        DataType vj_lk[fragk*fragl] = {0.0};
->>>>>>> 203c3f64
         if (do_j && ty_active){
             const int dm_offset = (i0+t_i*fragi) + (j0+t_j*fragj)*nao;
             DataType *dm_ptr = dm + dm_offset;
@@ -747,11 +767,7 @@
 
         // ijkl, ik -> jl
         constexpr int ntik = nti*ntk;
-<<<<<<< HEAD
         DataType vk_jl[fragj*fragl] = {zero};
-=======
-        DataType vk_jl[fragj*fragl] = {0.0};
->>>>>>> 203c3f64
         if (do_k && ty_active){
             const int dm_offset = (i0+t_i*fragi)*nao + (k0+t_k*fragk);
             DataType *dm_ptr = dm + dm_offset;
